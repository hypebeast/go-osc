--- conflicted
+++ resolved
@@ -7,25 +7,7 @@
 
 ## Features
 
-<<<<<<< HEAD
-* UDP (default) or TCP
-* OSC Bundles, including timetags
-* OSC Messages
-* OSC Client
-* OSC Server
-* Supports the following OSC argument types:
-  * 'i' (Int32)
-  * 'f' (Float32)
-  * 's' (string)
-  * 'b' (blob / binary data)
-  * 'h' (Int64)
-  * 't' (OSC timetag)
-  * 'd' (Double/int64)
-  * 'T' (True)
-  * 'F' (False)
-  * 'N' (Nil)
-* Support for OSC address pattern including '*', '?', '{,}' and '[]' wildcards
-=======
+- UDP (default) or TCP
 - OSC Bundles, including timetags
 - OSC Messages
 - OSC Client
@@ -42,7 +24,6 @@
   - 'F' (False)
   - 'N' (Nil)
 - Support for OSC address pattern including '\*', '?', '{,}' and '[]' wildcards
->>>>>>> e4d823fc
 
 ## Install
 
