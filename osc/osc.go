--- conflicted
+++ resolved
@@ -652,12 +652,6 @@
 	default:
 		return fmt.Errorf("unsupported network protocol: %v", s.networkProtocol)
 	}
-<<<<<<< HEAD
-=======
-	defer ln.Close()
-
-	return s.Serve(ln)
->>>>>>> 85fee7fe
 }
 
 func (s *Server) serve(readPacket func() (Packet, error)) error {
@@ -960,10 +954,6 @@
 
 		case 'F': // false
 			msg.Append(false)
-
-		case 'N': // null
-			msg.Append(nil)
-		}
 	}
 
 	return nil
