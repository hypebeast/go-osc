// Copyright 2013 - 2015 Sebastian Ruml <sebastian.ruml@gmail.com>

/*
Package osc provides a client and server for sending and receiving
OpenSoundControl messages.

The package is implemented in pure Go.

The implementation is based on the Open Sound Control 1.0 Specification
(http://opensoundcontrol.org/spec-1_0).

Open Sound Control (OSC) is an open, transport-independent, message-based
protocol developed for communication among computers, sound synthesizers,
and other multimedia devices.

Features:
- Supports OSC messages with 'i' (Int32), 'f' (Float32),
 's' (string), 'b' (blob / binary data), 'h' (Int64), 't' (OSC timetag),
  'd' (Double/int64), 'T' (True), 'F' (False), 'N' (Nil) types.
- OSC bundles, including timetags
- Support for OSC address pattern including '*', '?', '{,}' and '[]' wildcards

This OSC implementation supports using UDP or TCP as the protocol for sending
and receiving OSC packets. UDP is used by default.

The unit of transmission of OSC is an OSC Packet. Any application that sends
OSC Packets is an OSC Client; any application that receives OSC Packets is
an OSC Server.

An OSC packet consists of its contents, a contiguous block of binary data,
and its size, the number of 8-bit bytes that comprise the contents. The
size of an OSC packet is always a multiple of 4.

OSC packets come in two flavors:

OSC Messages: An OSC message consists of an OSC address pattern, followed
by an OSC Type Tag String, and finally by zero or more OSC arguments.

OSC Bundles: An OSC Bundle consists of the string "#bundle" followed
by an OSC Time Tag, followed by zero or more OSC bundle elements. Each bundle
element can be another OSC bundle (note this recursive definition: bundle may
contain bundles) or OSC message.

An OSC bundle element consists of its size and its contents. The size is
an int32 representing the number of 8-bit bytes in the contents, and will
always be a multiple of 4. The contents are either an OSC Message or an
OSC Bundle.

The following argument types are supported: 'i' (Int32), 'f' (Float32),
's' (string), 'b' (blob / binary data), 'h' (Int64), 't' (OSC timetag),
'd' (Double/int64), 'T' (True), 'F' (False), 'N' (Nil).

go-osc supports the following OSC address patterns:
- '*', '?', '{,}' and '[]' wildcards.

Usage

OSC client example:

<<<<<<< HEAD
   client := osc.NewClient("localhost", 8765)
	 // To use TCP instead of UDP:
	 // client.SetNetworkProtocol(osc.TCP)
   msg := osc.NewMessage("/osc/address")
   msg.Append(int32(111))
   msg.Append(true)
   msg.Append("hello")
   client.Send(msg)

OSC server example:

   addr := "127.0.0.1:8765"
   server := osc.Server{Addr: addr}
	 // To use TCP instead of UDP:
	 // server.SetNetworkProtocol(osc.TCP)

   server.Handle("/message/address", func(msg *osc.Message) {
      osc.PrintMessage(msg)
   })

   server.ListenAndServe()
=======
    client := osc.NewClient("localhost", 8765)
    msg := osc.NewMessage("/osc/address")
    msg.Append(int32(111))
    msg.Append(true)
    msg.Append("hello")
    client.Send(msg)

OSC server example:

    addr := "127.0.0.1:8765"
    d := osc.NewStandardDispatcher()
    d.AddMsgHandler("/message/address", func(msg *osc.Message) {
        osc.PrintMessage(msg)
    })

    server := &osc.Server{
        Addr: addr,
        Dispatcher:d,
    }
    server.ListenAndServe()
>>>>>>> e4d823fc
*/
package osc<|MERGE_RESOLUTION|>--- conflicted
+++ resolved
@@ -57,30 +57,9 @@
 
 OSC client example:
 
-<<<<<<< HEAD
-   client := osc.NewClient("localhost", 8765)
-	 // To use TCP instead of UDP:
-	 // client.SetNetworkProtocol(osc.TCP)
-   msg := osc.NewMessage("/osc/address")
-   msg.Append(int32(111))
-   msg.Append(true)
-   msg.Append("hello")
-   client.Send(msg)
-
-OSC server example:
-
-   addr := "127.0.0.1:8765"
-   server := osc.Server{Addr: addr}
-	 // To use TCP instead of UDP:
-	 // server.SetNetworkProtocol(osc.TCP)
-
-   server.Handle("/message/address", func(msg *osc.Message) {
-      osc.PrintMessage(msg)
-   })
-
-   server.ListenAndServe()
-=======
     client := osc.NewClient("localhost", 8765)
+    // To use TCP instead of UDP:
+    // client.SetNetworkProtocol(osc.TCP)
     msg := osc.NewMessage("/osc/address")
     msg.Append(int32(111))
     msg.Append(true)
@@ -99,7 +78,10 @@
         Addr: addr,
         Dispatcher:d,
     }
+
+    // To use TCP instead of UDP:
+    // server.SetNetworkProtocol(osc.TCP)
+
     server.ListenAndServe()
->>>>>>> e4d823fc
 */
 package osc