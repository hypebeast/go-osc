package osc

import (
	"bufio"
	"bytes"
	"math/rand"
	"net"
	"reflect"
	"strconv"
	"strings"
	"sync"
	"testing"
	"time"
)

func TestMessage_Append(t *testing.T) {
	oscAddress := "/address"
	message := NewMessage(oscAddress)
	if message.Address != oscAddress {
		t.Errorf("OSC address should be \"%s\" and is \"%s\"", oscAddress, message.Address)
	}

	message.Append("string argument")
	message.Append(123456789)
	message.Append(true)

	if message.CountArguments() != 3 {
		t.Errorf("Number of arguments should be %d and is %d", 3, message.CountArguments())
	}
}

func TestMessage_Equals(t *testing.T) {
	msg1 := NewMessage("/address")
	msg2 := NewMessage("/address")
	msg1.Append(1234)
	msg2.Append(1234)
	msg1.Append("test string")
	msg2.Append("test string")

	if !msg1.Equals(msg2) {
		t.Error("Messages should be equal")
	}
}

func TestMessage_TypeTags(t *testing.T) {
	for _, tt := range []struct {
		desc string
		msg  *Message
		tags string
		ok   bool
	}{
		{"addr_only", NewMessage("/"), ",", true},
		{"nil", NewMessage("/", nil), ",N", true},
		{"bool_true", NewMessage("/", true), ",T", true},
		{"bool_false", NewMessage("/", false), ",F", true},
		{"int32", NewMessage("/", int32(1)), ",i", true},
		{"int64", NewMessage("/", int64(2)), ",h", true},
		{"float32", NewMessage("/", float32(3.0)), ",f", true},
		{"float64", NewMessage("/", float64(4.0)), ",d", true},
		{"string", NewMessage("/", "5"), ",s", true},
		{"[]byte", NewMessage("/", []byte{'6'}), ",b", true},
		{"two_args", NewMessage("/", "123", int32(456)), ",si", true},
		{"invalid_msg", nil, "", false},
		{"invalid_arg", NewMessage("/foo/bar", 789), "", false},
	} {
		tags, err := tt.msg.TypeTags()
		if err != nil && tt.ok {
			t.Errorf("%s: TypeTags() unexpected error: %s", tt.desc, err)
			continue
		}
		if err == nil && !tt.ok {
			t.Errorf("%s: TypeTags() expected an error", tt.desc)
			continue
		}
		if !tt.ok {
			continue
		}
		if got, want := tags, tt.tags; got != want {
			t.Errorf("%s: TypeTags() = '%s', want = '%s'", tt.desc, got, want)
		}
	}
}

func TestMessage_String(t *testing.T) {
	for _, tt := range []struct {
		desc string
		msg  *Message
		str  string
	}{
		{"nil", nil, ""},
		{"addr_only", NewMessage("/foo/bar"), "/foo/bar ,"},
		{"one_addr", NewMessage("/foo/bar", "123"), "/foo/bar ,s 123"},
		{"two_args", NewMessage("/foo/bar", "123", int32(456)), "/foo/bar ,si 123 456"},
	} {
		if got, want := tt.msg.String(), tt.str; got != want {
			t.Errorf("%s: String() = '%s', want = '%s'", tt.desc, got, want)
		}
	}
}

func TestAddMsgHandler(t *testing.T) {
	d := NewStandardDispatcher()
	err := d.AddMsgHandler("/address/test", func(msg *Message) {})
	if err != nil {
		t.Error("Expected that OSC address '/address/test' is valid")
	}
}

func TestAddMsgHandlerWithInvalidAddress(t *testing.T) {
	d := NewStandardDispatcher()
	err := d.AddMsgHandler("/address*/test", func(msg *Message) {})
	if err == nil {
		t.Error("Expected error with '/address*/test'")
	}
}

// These tests stop the server by forcibly closing the connection, which causes
// a "use of closed network connection" error the next time we try to read from
// the connection. As a workaround, this wraps server.ListenAndServe() in an
// error-handling layer that doesn't consider "use of closed network connection"
// an error.
//
// Open question: is this desired behavior, or should server.serve return
// successfully in cases where it would otherwise throw this error?
func serveUntilInterrupted(server *Server) error {
	if err := server.ListenAndServe(); err != nil &&
		!strings.Contains(err.Error(), "use of closed network connection") {
		return err
	}

	return nil
}

<<<<<<< HEAD
func testServerMessageDispatching(t *testing.T, stringArgument string) {
=======
func testServerMessageDispatching(
	t *testing.T, protocol NetworkProtocol, stringArgument string,
) {
>>>>>>> 0675d0af
	finish := make(chan bool)
	start := make(chan bool)
	done := sync.WaitGroup{}
	done.Add(2)

	port := 6677
	addr := "localhost:" + strconv.Itoa(port)

<<<<<<< HEAD
	server := &Server{Addr: addr, Dispatcher: NewStandardDispatcher()}
=======
	server := NewServer(
		addr, NewStandardDispatcher(), 0, ServerProtocol(protocol),
	)
>>>>>>> 0675d0af
	defer server.CloseConnection()

	if err := server.Dispatcher.(*StandardDispatcher).AddMsgHandler(
		"/address/test",
		func(msg *Message) {
			defer func() {
				server.CloseConnection()
				finish <- true
			}()

			if len(msg.Arguments) != 2 {
				t.Error("Argument length should be 2 and is: " + string(len(msg.Arguments)))
			}

			if msg.Arguments[0].(int32) != 1122 {
				t.Error("Argument should be 1122 and is: " + string(msg.Arguments[0].(int32)))
			}

			receivedString := msg.Arguments[1].(string)
<<<<<<< HEAD

=======
>>>>>>> 0675d0af
			if len(receivedString) != len(stringArgument) {
				t.Errorf(
					"String argument length should be %d and is %d",
					len(stringArgument),
					len(receivedString),
				)
			} else if receivedString != stringArgument {
				t.Errorf(
					"Argument should be %s and is: %s", stringArgument, receivedString,
				)
			}
<<<<<<< HEAD
		},
	); err != nil {
=======
		}); err != nil {
>>>>>>> 0675d0af
		t.Error("Error adding message handler")
	}

	// Server goroutine
	go func() {
		start <- true

		if err := serveUntilInterrupted(server); err != nil {
			t.Errorf("error during Serve: %s", err.Error())
		}
	}()

	// Client goroutine
	go func() {
		timeout := time.After(5 * time.Second)
		select {
		case <-timeout:
		case <-start:
			time.Sleep(500 * time.Millisecond)
<<<<<<< HEAD
			client := NewClient("localhost", port)
=======
			client := NewClient("localhost", port, ClientProtocol(protocol))
>>>>>>> 0675d0af
			msg := NewMessage("/address/test")
			msg.Append(int32(1122))
			msg.Append(stringArgument)
			if err := client.Send(msg); err != nil {
				t.Error(err)
				done.Done()
				done.Done()
				return
			}
		}

		done.Done()

		select {
		case <-timeout:
		case <-finish:
		}
		done.Done()
	}()

	done.Wait()
}

func TestServerMessageDispatchingUDP(t *testing.T) {
	// Attempting to send a message larger than this (the exact threshold depends
	// on your OS, etc.) results in an error like:
	//
	//   write udp 127.0.0.1:52496->127.0.0.1:6677: write: message too long
	//
	// This is expected for UDP. The practical guaranteed packet size limit for
	// UDP is 576 bytes, and some of that is taken up by protocol overhead.
	//
	// Reference:
	// https://forum.juce.com/t/osc-blobs-are-lost-above-certain-size/20241/2
<<<<<<< HEAD
	testServerMessageDispatching(t, randomString(500))
}

func testServerMessageReceiving(t *testing.T, stringArgument string) {
=======
	testServerMessageDispatching(t, UDP, randomString(500))
}

func TestServerMessageDispatchingTCP(t *testing.T) {
	testServerMessageDispatching(t, TCP, randomString(1000000))
}

func testServerMessageReceiving(
	t *testing.T, protocol NetworkProtocol, stringArgument string,
) {
>>>>>>> 0675d0af
	port := 6677

	finish := make(chan bool)
	start := make(chan bool)
	done := sync.WaitGroup{}
	done.Add(2)

	// Start the server in a go-routine
	go func() {
		server := &Server{}

<<<<<<< HEAD
		c, err := net.ListenPacket("udp", "localhost:"+strconv.Itoa(port))
		if err != nil {
			t.Fatal(err)
=======
		var receivePacket func() (Packet, error)
		switch protocol {
		case UDP:
			receivePacket = func() (Packet, error) {
				c, err := net.ListenPacket("udp", "localhost:"+strconv.Itoa(port))
				if err != nil {
					return nil, err
				}
				defer c.Close()

				return server.ReceivePacket(UDPReceive(c))
			}
		case TCP:
			receivePacket = func() (Packet, error) {
				l, err := net.Listen("tcp", ":"+strconv.Itoa(port))
				if err != nil {
					return nil, err
				}
				defer l.Close()

				return server.ReceivePacket(TCPReceive(l))
			}
>>>>>>> 0675d0af
		}

		// Start the client
		start <- true

		packet, err := receivePacket()
		if err != nil {
			t.Errorf("Server error: %s", err.Error())
			return
		}
		if packet == nil {
			t.Error("nil packet")
			return
		}

		msg := packet.(*Message)
		if msg.CountArguments() != 3 {
			t.Errorf("Argument length should be 3 and is: %d\n", msg.CountArguments())
		}
		if msg.Arguments[0].(int32) != 1122 {
			t.Error("Argument should be 1122 and is: " + string(msg.Arguments[0].(int32)))
		}
		if msg.Arguments[1].(int32) != 3344 {
			t.Error("Argument should be 3344 and is: " + string(msg.Arguments[1].(int32)))
		}

		receivedString := msg.Arguments[2].(string)
		if len(receivedString) != len(stringArgument) {
			t.Errorf(
				"String argument length should be %d and is %d",
				len(stringArgument),
				len(receivedString),
			)
		} else if receivedString != stringArgument {
			t.Errorf(
				"Argument should be %s and is: %s", stringArgument, receivedString,
			)
		}

<<<<<<< HEAD
		c.Close()
=======
>>>>>>> 0675d0af
		finish <- true
	}()

	go func() {
		timeout := time.After(5 * time.Second)
		select {
		case <-timeout:
		case <-start:
<<<<<<< HEAD
			client := NewClient("localhost", port)
=======
			client := NewClient("localhost", port, ClientProtocol(protocol))

>>>>>>> 0675d0af
			msg := NewMessage("/address/test")
			msg.Append(int32(1122))
			msg.Append(int32(3344))
			msg.Append(stringArgument)
			time.Sleep(500 * time.Millisecond)
			if err := client.Send(msg); err != nil {
				t.Error(err)
				done.Done()
				done.Done()
				return
			}
		}

		done.Done()

		select {
		case <-timeout:
		case <-finish:
		}
		done.Done()
	}()

	done.Wait()
}

// source: https://www.calhoun.io/creating-random-strings-in-go/
func randomString(length int) string {
	const charset = "abcdefghijklmnopqrstuvwxyzABCDEFGHIJKLMNOPQRSTUVWXYZ"
	var seededRand = rand.New(rand.NewSource(time.Now().UnixNano()))

	b := make([]byte, length)
	for i := range b {
		b[i] = charset[seededRand.Intn(len(charset))]
	}
	return string(b)
}

func TestServerMessageReceivingUDP(t *testing.T) {
	// Attempting to send a message larger than this (the exact threshold depends
	// on your OS, etc.) results in an error like:
	//
	//   write udp 127.0.0.1:52496->127.0.0.1:6677: write: message too long
	//
	// This is expected for UDP. The practical guaranteed packet size limit for
	// UDP is 576 bytes, and some of that is taken up by protocol overhead.
	//
	// Reference:
	// https://forum.juce.com/t/osc-blobs-are-lost-above-certain-size/20241/2
<<<<<<< HEAD
	testServerMessageReceiving(t, randomString(500))
=======
	testServerMessageReceiving(t, UDP, randomString(500))
}

func TestServerMessageReceivingTCP(t *testing.T) {
	testServerMessageReceiving(t, TCP, randomString(1000000))
>>>>>>> 0675d0af
}

func TestReadTimeout(t *testing.T) {
	start := make(chan bool)
	wg := sync.WaitGroup{}
	wg.Add(2)

	go func() {
		defer wg.Done()

		select {
		case <-time.After(5 * time.Second):
			t.Fatal("timed out")
		case <-start:
			client := NewClient("localhost", 6677)
			msg := NewMessage("/address/test1")
			err := client.Send(msg)
			if err != nil {
				t.Fatal(err)
			}
			time.Sleep(150 * time.Millisecond)
			msg = NewMessage("/address/test2")
			err = client.Send(msg)
			if err != nil {
				t.Fatal(err)
			}
		}
	}()

	go func() {
		defer wg.Done()

		server := &Server{ReadTimeout: 100 * time.Millisecond}
		c, err := net.ListenPacket("udp", "localhost:6677")
		if err != nil {
			t.Fatal(err)
		}
		defer c.Close()

		start <- true
		p, err := server.ReceivePacket(UDPReceive(c))
		if err != nil {
			t.Errorf("server error: %v", err)
			return
		}
		if got, want := p.(*Message).Address, "/address/test1"; got != want {
			t.Errorf("wrong address; got = %s, want = %s", got, want)
			return
		}

		// Second receive should time out since client is delayed 150 milliseconds
		if _, err = server.ReceivePacket(UDPReceive(c)); err == nil {
			t.Errorf("expected error")
			return
		}

		// Next receive should get it
		p, err = server.ReceivePacket(UDPReceive(c))
		if err != nil {
			t.Errorf("server error: %v", err)
			return
		}
		if got, want := p.(*Message).Address, "/address/test2"; got != want {
			t.Errorf("wrong address; got = %s, want = %s", got, want)
			return
		}
	}()

	wg.Wait()
}

func TestReadPaddedString(t *testing.T) {
	for _, tt := range []struct {
		buf []byte // buffer
		n   int    // bytes needed
		s   string // resulting string
	}{
		{[]byte{'t', 'e', 's', 't', 's', 't', 'r', 'i', 'n', 'g', 0, 0}, 12, "teststring"},
		{[]byte{'t', 'e', 's', 't', 0, 0, 0, 0}, 8, "test"},
	} {
		buf := bytes.NewBuffer(tt.buf)
		s, n, err := readPaddedString(bufio.NewReader(buf))
		if err != nil {
			t.Errorf("%s: Error reading padded string: %s", s, err)
		}
		if got, want := n, tt.n; got != want {
			t.Errorf("%s: Bytes needed don't match; got = %d, want = %d", tt.s, got, want)
		}
		if got, want := s, tt.s; got != want {
			t.Errorf("%s: Strings don't match; got = %s, want = %s", tt.s, got, want)
		}
	}
}

func TestWritePaddedString(t *testing.T) {
	buf := []byte{}
	bytesBuffer := bytes.NewBuffer(buf)
	testString := "testString"
	expectedNumberOfWrittenBytes := len(testString) + padBytesNeeded(len(testString))

	n, err := writePaddedString(testString, bytesBuffer)
	if err != nil {
		t.Errorf(err.Error())
	}

	if n != expectedNumberOfWrittenBytes {
		t.Errorf("Expected number of written bytes should be \"%d\" and is \"%d\"", expectedNumberOfWrittenBytes, n)
	}
}

func TestPadBytesNeeded(t *testing.T) {
	var n int
	n = padBytesNeeded(4)
	if n != 4 {
		t.Errorf("Number of pad bytes should be 4 and is: %d", n)
	}

	n = padBytesNeeded(3)
	if n != 1 {
		t.Errorf("Number of pad bytes should be 1 and is: %d", n)
	}

	n = padBytesNeeded(1)
	if n != 3 {
		t.Errorf("Number of pad bytes should be 3 and is: %d", n)
	}

	n = padBytesNeeded(0)
	if n != 4 {
		t.Errorf("Number of pad bytes should be 4 and is: %d", n)
	}

	n = padBytesNeeded(32)
	if n != 4 {
		t.Errorf("Number of pad bytes should be 4 and is: %d", n)
	}

	n = padBytesNeeded(63)
	if n != 1 {
		t.Errorf("Number of pad bytes should be 1 and is: %d", n)
	}

	n = padBytesNeeded(10)
	if n != 2 {
		t.Errorf("Number of pad bytes should be 2 and is: %d", n)
	}
}

func TestTypeTagsString(t *testing.T) {
	msg := NewMessage("/some/address")
	msg.Append(int32(100))
	msg.Append(true)
	msg.Append(false)

	typeTags, err := msg.TypeTags()
	if err != nil {
		t.Error(err.Error())
	}

	if typeTags != ",iTF" {
		t.Errorf("Type tag string should be ',iTF' and is: %s", typeTags)
	}
}

func TestClientSetLocalAddr(t *testing.T) {
	client := NewClient("localhost", 8967)
	err := client.SetLocalAddr("localhost", 41789)
	if err != nil {
		t.Error(err.Error())
	}
	expectedAddr := "127.0.0.1:41789"
	actualAddr := client.LocalAddrString()
	if actualAddr != expectedAddr {
		t.Errorf("Expected laddr to be %s but was %s", expectedAddr, actualAddr)
	}
}

func TestParsePacket(t *testing.T) {
	for _, tt := range []struct {
		desc string
		msg  string
		pkt  Packet
		ok   bool
	}{
		{"no_args",
			"/a/b/c" + nulls(2) + "," + nulls(3),
			makePacket("/a/b/c", nil),
			true},
		{"string_arg",
			"/d/e/f" + nulls(2) + ",s" + nulls(2) + "foo" + nulls(1),
			makePacket("/d/e/f", []string{"foo"}),
			true},
		{"empty", "", nil, false},
	} {
		pkt, err := ParsePacket(tt.msg)
		if err != nil && tt.ok {
			t.Errorf("%s: ParsePacket() returned unexpected error; %s", tt.desc, err)
		}
		if err == nil && !tt.ok {
			t.Errorf("%s: ParsePacket() expected error", tt.desc)
		}
		if !tt.ok {
			continue
		}

		pktBytes, err := pkt.MarshalBinary()
		if err != nil {
			t.Errorf("%s: failure converting pkt to byte array; %s", tt.desc, err)
			continue
		}
		ttpktBytes, err := tt.pkt.MarshalBinary()
		if err != nil {
			t.Errorf("%s: failure converting tt.pkt to byte array; %s", tt.desc, err)
			continue
		}
		if got, want := pktBytes, ttpktBytes; !reflect.DeepEqual(got, want) {
			t.Errorf("%s: ParsePacket() as bytes = '%s', want = '%s'", tt.desc, got, want)
			continue
		}
	}
}

func TestOscMessageMatch(t *testing.T) {
	tc := []struct {
		desc        string
		addr        string
		addrPattern string
		want        bool
	}{
		{
			"match everything",
			"*",
			"/a/b",
			true,
		},
		{
			"don't match",
			"/a/b",
			"/a",
			false,
		},
		{
			"match alternatives",
			"/a/{foo,bar}",
			"/a/foo",
			true,
		},
		{
			"don't match if address is not part of the alternatives",
			"/a/{foo,bar}",
			"/a/bob",
			false,
		},
	}

	for _, tt := range tc {
		msg := NewMessage(tt.addr)

		got := msg.Match(tt.addrPattern)
		if got != tt.want {
			t.Errorf("%s: msg.Match('%s') = '%t', want = '%t'", tt.desc, tt.addrPattern, got, tt.want)
		}
	}
}

const zero = string(byte(0))

// nulls returns a string of `i` nulls.
func nulls(i int) string {
	s := ""
	for j := 0; j < i; j++ {
		s += zero
	}
	return s
}

// makePacket creates a fake Message Packet.
func makePacket(addr string, args []string) Packet {
	msg := NewMessage(addr)
	for _, arg := range args {
		msg.Append(arg)
	}
	return msg
}<|MERGE_RESOLUTION|>--- conflicted
+++ resolved
@@ -131,13 +131,9 @@
 	return nil
 }
 
-<<<<<<< HEAD
-func testServerMessageDispatching(t *testing.T, stringArgument string) {
-=======
 func testServerMessageDispatching(
 	t *testing.T, protocol NetworkProtocol, stringArgument string,
 ) {
->>>>>>> 0675d0af
 	finish := make(chan bool)
 	start := make(chan bool)
 	done := sync.WaitGroup{}
@@ -146,13 +142,9 @@
 	port := 6677
 	addr := "localhost:" + strconv.Itoa(port)
 
-<<<<<<< HEAD
-	server := &Server{Addr: addr, Dispatcher: NewStandardDispatcher()}
-=======
 	server := NewServer(
 		addr, NewStandardDispatcher(), 0, ServerProtocol(protocol),
 	)
->>>>>>> 0675d0af
 	defer server.CloseConnection()
 
 	if err := server.Dispatcher.(*StandardDispatcher).AddMsgHandler(
@@ -172,10 +164,6 @@
 			}
 
 			receivedString := msg.Arguments[1].(string)
-<<<<<<< HEAD
-
-=======
->>>>>>> 0675d0af
 			if len(receivedString) != len(stringArgument) {
 				t.Errorf(
 					"String argument length should be %d and is %d",
@@ -187,12 +175,8 @@
 					"Argument should be %s and is: %s", stringArgument, receivedString,
 				)
 			}
-<<<<<<< HEAD
 		},
 	); err != nil {
-=======
-		}); err != nil {
->>>>>>> 0675d0af
 		t.Error("Error adding message handler")
 	}
 
@@ -212,11 +196,7 @@
 		case <-timeout:
 		case <-start:
 			time.Sleep(500 * time.Millisecond)
-<<<<<<< HEAD
-			client := NewClient("localhost", port)
-=======
 			client := NewClient("localhost", port, ClientProtocol(protocol))
->>>>>>> 0675d0af
 			msg := NewMessage("/address/test")
 			msg.Append(int32(1122))
 			msg.Append(stringArgument)
@@ -251,12 +231,6 @@
 	//
 	// Reference:
 	// https://forum.juce.com/t/osc-blobs-are-lost-above-certain-size/20241/2
-<<<<<<< HEAD
-	testServerMessageDispatching(t, randomString(500))
-}
-
-func testServerMessageReceiving(t *testing.T, stringArgument string) {
-=======
 	testServerMessageDispatching(t, UDP, randomString(500))
 }
 
@@ -267,7 +241,6 @@
 func testServerMessageReceiving(
 	t *testing.T, protocol NetworkProtocol, stringArgument string,
 ) {
->>>>>>> 0675d0af
 	port := 6677
 
 	finish := make(chan bool)
@@ -279,11 +252,6 @@
 	go func() {
 		server := &Server{}
 
-<<<<<<< HEAD
-		c, err := net.ListenPacket("udp", "localhost:"+strconv.Itoa(port))
-		if err != nil {
-			t.Fatal(err)
-=======
 		var receivePacket func() (Packet, error)
 		switch protocol {
 		case UDP:
@@ -306,7 +274,6 @@
 
 				return server.ReceivePacket(TCPReceive(l))
 			}
->>>>>>> 0675d0af
 		}
 
 		// Start the client
@@ -346,10 +313,6 @@
 			)
 		}
 
-<<<<<<< HEAD
-		c.Close()
-=======
->>>>>>> 0675d0af
 		finish <- true
 	}()
 
@@ -358,12 +321,8 @@
 		select {
 		case <-timeout:
 		case <-start:
-<<<<<<< HEAD
-			client := NewClient("localhost", port)
-=======
 			client := NewClient("localhost", port, ClientProtocol(protocol))
 
->>>>>>> 0675d0af
 			msg := NewMessage("/address/test")
 			msg.Append(int32(1122))
 			msg.Append(int32(3344))
@@ -412,15 +371,11 @@
 	//
 	// Reference:
 	// https://forum.juce.com/t/osc-blobs-are-lost-above-certain-size/20241/2
-<<<<<<< HEAD
-	testServerMessageReceiving(t, randomString(500))
-=======
 	testServerMessageReceiving(t, UDP, randomString(500))
 }
 
 func TestServerMessageReceivingTCP(t *testing.T) {
 	testServerMessageReceiving(t, TCP, randomString(1000000))
->>>>>>> 0675d0af
 }
 
 func TestReadTimeout(t *testing.T) {
